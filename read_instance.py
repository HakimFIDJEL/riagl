--- conflicted
+++ resolved
@@ -276,16 +276,11 @@
     instance = Instance("instances_exemple/instance_0116_131933_Z2.txt")
     print(instance)
     print(f"\nFirst 2 orders: {instance.orders[:2]}")
-<<<<<<< HEAD
     print(f"\nFirst 5 arcs: {instance.graph["arcs"][:5]}")
     print(f"\nFirst 3 locations: {instance.graph["locations"][:3]}")
-=======
-    print(f"\nFirst 5 arcs: {instance.arcs[:5]}")
-    print(f"\nFirst 3 locations: {instance.location_coordinates[:3]}")
 
     # Écrire l'objet Instance dans un fichier pickle
     with open("instance.pkl", "wb") as f:
         pickle.dump(instance, f)
 
-    print("Instance serialisée dans instance.pkl")
->>>>>>> 75a00cbb
+    print("Instance serialisée dans instance.pkl")